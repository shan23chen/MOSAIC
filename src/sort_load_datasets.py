--- conflicted
+++ resolved
@@ -226,7 +226,6 @@
         # uint16 0~65535 2^15
         return result.astype(np.uint16)
 
-<<<<<<< HEAD
 def batch_optimized_top_n_to_one_hot(array, top_n, progress_dict=None, binary=False, int8=False, sub_batch_size=50):
     """
     Memory-efficient and fast top-n to one-hot conversion using sparse matrices,
@@ -298,8 +297,6 @@
             print(f"Processed sub-batch {progress_dict['sub_batches_processed']} of {progress_dict['sub_batches_total']}")
 
     return result
-=======
->>>>>>> 98d1006d
 
 def process_data(
     metadata_df,
